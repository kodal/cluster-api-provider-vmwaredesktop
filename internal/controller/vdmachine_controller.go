/*
Copyright 2025.

Licensed under the Apache License, Version 2.0 (the "License");
you may not use this file except in compliance with the License.
You may obtain a copy of the License at

    http://www.apache.org/licenses/LICENSE-2.0

Unless required by applicable law or agreed to in writing, software
distributed under the License is distributed on an "AS IS" BASIS,
WITHOUT WARRANTIES OR CONDITIONS OF ANY KIND, either express or implied.
See the License for the specific language governing permissions and
limitations under the License.
*/

package controller

import (
	"bytes"
	"context"
	"encoding/base64"
	"errors"
	"fmt"
	"html/template"
	"slices"
	"strings"
	"time"

	apierrors "k8s.io/apimachinery/pkg/api/errors"

	metav1 "k8s.io/apimachinery/pkg/apis/meta/v1"
	"k8s.io/apimachinery/pkg/runtime"
	ipamv1 "sigs.k8s.io/cluster-api/exp/ipam/api/v1beta1"
	ctrl "sigs.k8s.io/controller-runtime"
	"sigs.k8s.io/controller-runtime/pkg/client"
	"sigs.k8s.io/controller-runtime/pkg/controller/controllerutil"
	"sigs.k8s.io/controller-runtime/pkg/handler"
	"sigs.k8s.io/controller-runtime/pkg/log"

	corev1 "k8s.io/api/core/v1"
	clusterv1 "sigs.k8s.io/cluster-api/api/v1beta1"
	"sigs.k8s.io/cluster-api/util"
	"sigs.k8s.io/cluster-api/util/annotations"
	"sigs.k8s.io/cluster-api/util/patch"

	"github.com/go-logr/logr"
	"github.com/kodal/vmrest-go-client"

	infrav1 "github.com/kodal/cluster-api-provider-vmwaredesktop/api/v1alpha1"
)

// VDMachineReconciler reconciles a VDMachine object
type VDMachineReconciler struct {
	client.Client
	Scheme *runtime.Scheme
}

type Metadata struct {
	InstanceId *string
	Hostname   *string
	Ethernets  []Ethernet
	NtpServers []string
}

type Ethernet struct {
	Name        *string
	Dhcp4       *bool
	Dhcp6       *bool
	Gateway4    *string
	Gateway6    *string
	Addresses   []string
	Nameservers []string
	Routes      []Route
}

type Route struct {
	To  string
	Via string
}

// +kubebuilder:rbac:groups=infrastructure.cluster.x-k8s.io,resources=vdmachines,verbs=get;list;watch;create;update;patch;delete
// +kubebuilder:rbac:groups=infrastructure.cluster.x-k8s.io,resources=vdmachines/status,verbs=get;update;patch
// +kubebuilder:rbac:groups=infrastructure.cluster.x-k8s.io,resources=vdmachines/finalizers,verbs=update
// +kubebuilder:rbac:groups=ipam.cluster.x-k8s.io,resources=ipaddressclaims,verbs=get;list;watch;create;update;patch;delete
// +kubebuilder:rbac:groups=ipam.cluster.x-k8s.io,resources=ipaddresses,verbs=get;list;watch
// +kubebuilder:rbac:groups=cluster.x-k8s.io,resources=clusters;machines,verbs=get;list;watch
// +kubebuilder:rbac:groups=cluster.x-k8s.io,resources=machines;machines/status,verbs=get;list;watch
// +kubebuilder:rbac:groups="",resources=events,verbs=get;list;watch;create;update;patch
// +kubebuilder:rbac:groups="",resources=secrets;,verbs=get;list;watch

// Reconcile is part of the main kubernetes reconciliation loop which aims to
// move the current state of the cluster closer to the desired state.
// TODO(user): Modify the Reconcile function to compare the state specified by
// the VDMachine object against the actual cluster state, and then
// perform operations to make the cluster state reflect the state specified by
// the user.
//
// For more details, check Reconcile and its Result here:
// - https://pkg.go.dev/sigs.k8s.io/controller-runtime@v0.20.2/pkg/reconcile
func (r *VDMachineReconciler) Reconcile(ctx context.Context, req ctrl.Request) (_ ctrl.Result, rerr error) {

	logger := log.FromContext(ctx)

	vdMachine := &infrav1.VDMachine{}
	if err := r.Get(ctx, req.NamespacedName, vdMachine); err != nil {
		if apierrors.IsNotFound(err) {
			return ctrl.Result{}, nil
		}
		return ctrl.Result{}, err
	}
	logger = logger.WithValues("vmID", vdMachine.Spec.VmID)

	// Fetch the Machine.
	machine, err := util.GetOwnerMachine(ctx, r.Client, vdMachine.ObjectMeta)
	if err != nil {
		return ctrl.Result{}, err
	}
	if machine == nil {
		logger.Info("Machine Controller has not yet set OwnerRef")
		return ctrl.Result{}, nil
	}

	// Fetch the Cluster.
	cluster, err := util.GetClusterFromMetadata(ctx, r.Client, machine.ObjectMeta)
	if err != nil {
		logger.Info("Machine is missing cluster label or cluster does not exist")
		return ctrl.Result{}, nil
	}

	if annotations.IsPaused(cluster, vdMachine) {
		logger.Info("VDMachine or linked Cluster is marked as paused, not reconciling")
		return ctrl.Result{}, nil
	}

	// patch from sigs.k8s.io/cluster-api/util/patch
	helper, err := patch.NewHelper(vdMachine, r.Client)
	if err != nil {
		return ctrl.Result{}, err
	}
	defer func() {
		if err := helper.Patch(ctx, vdMachine); err != nil {
			logger.Error(err, "Failed to patch VDMachine")
			if rerr == nil {
				rerr = err
			}
		}
	}()

	vdClient, ctx := NewVDClient(ctx)
	vmId := vdMachine.Spec.VmID
	if vmId != nil {
		powerState, response, err := vdClient.VMPowerManagementAPI.GetPowerState(ctx, *vmId).Execute()
		if err != nil {
			if response.StatusCode == 404 {
				logger.Info("VM not found")
				vdMachine.Spec.ProviderID = nil
				vdMachine.Spec.VmID = nil
				return ctrl.Result{}, nil
			}
			return ctrl.Result{}, err
		}

		vdMachine.Status.State = &powerState.PowerState
		if err := helper.Patch(ctx, vdMachine); err != nil {
			return ctrl.Result{}, err
		}
	}

	// Handle deleted machines
	if !vdMachine.DeletionTimestamp.IsZero() {
		return r.reconcileDelete(ctx, vdMachine)
	}

	return r.reconcileNormal(ctx, cluster, machine, vdMachine)
}

func (r *VDMachineReconciler) reconcileNormal(ctx context.Context, cluster *clusterv1.Cluster, machine *clusterv1.Machine, vdMachine *infrav1.VDMachine) (ctrl.Result, error) {
	logger := log.FromContext(ctx)

	// Add finalizer to the VDMachine.
	controllerutil.AddFinalizer(vdMachine, infrav1.MachineFinalizer)

	// Check if the infrastructure is ready, otherwise return and wait for the cluster object to be updated
	if !cluster.Status.InfrastructureReady {
		logger.Info("Waiting for VDCluster Controller to create cluster infrastructure")
		return ctrl.Result{}, nil
	}

	// Make sure bootstrap data is available and populated.
	if machine.Spec.Bootstrap.DataSecretName == nil {
		logger.Info("Bootstrap data secret reference is not yet available")
		return ctrl.Result{}, nil
	}

	client, ctx := NewVDClient(ctx)

	vmId := vdMachine.Spec.VmID

	logger = logger.WithValues("vmID", vmId)

	if vmId == nil {
		clone := vmrest.VMCloneParameter{
			Name:     vdMachine.Name,
			ParentId: vdMachine.Spec.TemplateID,
		}

		logger.Info("Creating VM", "templateId", vdMachine.Spec.TemplateID)
		vm, _, err := client.VMManagementAPI.CreateVM(ctx).VMCloneParameter(clone).Execute()
		if err != nil {
			r.logErrorResponse(err, logger)
			return ctrl.Result{}, fmt.Errorf("failed to create VM: %v", err)
		}
		providerID := fmt.Sprintf("vmwaredesktop://%s", vm.Id)
		vdMachine.Spec.ProviderID = &providerID
		vdMachine.Spec.VmID = &vm.Id

		hardware := infrav1.VDHardware{
			Cpu:    *vm.Cpu.Processors,
			Memory: *vm.Memory,
		}
		vdMachine.Status.Hardware = hardware
		logger.Info("VM created", "id", vm.Id)
		return ctrl.Result{}, nil
	}

<<<<<<< HEAD
=======
	if !vdMachine.Status.Initialization.BootstrapDataProvided {

		logger.Info("Configuring VM")

		bootstrapData, err := GetSecretData(ctx, r.Client, vdMachine.Namespace, *machine.Spec.Bootstrap.DataSecretName)
		if err != nil {
			return ctrl.Result{}, err
		}

		logger.Info("Bootstrap data", "data", bootstrapData)

		bootstrapData = strings.ReplaceAll(bootstrapData, "{ provider_id }", *vdMachine.Spec.ProviderID)

		// Set guestinfo parameters using a map
		encodedBootstrapData := base64.StdEncoding.EncodeToString([]byte(bootstrapData))
		networkConfig := ""
		if vdMachine.Spec.NetworkConfig != nil {
			networkConfig = *vdMachine.Spec.NetworkConfig
		}
		metadata := fmt.Sprintf("instance-id: %s\nlocal-hostname: %s\n%s", *vmId, vdMachine.Name, networkConfig)
		encodedMetadata := base64.StdEncoding.EncodeToString([]byte(metadata))

		params := map[string]string{
			"guestinfo.userdata":          encodedBootstrapData,
			"guestinfo.userdata.encoding": "base64",
			"guestinfo.metadata":          encodedMetadata,
			"guestinfo.metadata.encoding": "base64",
		}

		for name, value := range params {
			configParam := vmrest.ConfigVMParamsParameter{
				Name:  &name,
				Value: &value,
			}
			_, _, err := client.VMManagementAPI.ConfigVMParams(ctx, *vmId).ConfigVMParamsParameter(configParam).Execute()
			if err != nil {
				return ctrl.Result{}, err
			}
		}

		vdMachine.Status.Initialization.BootstrapDataProvided = true
		logger.Info("VM configured with guestinfo parameters")
		return ctrl.Result{}, nil
	}

>>>>>>> 405629c7
	cpuConfigured := vdMachine.Spec.Cpu == nil || *vdMachine.Spec.Cpu == vdMachine.Status.Hardware.Cpu
	memoryConfigured := vdMachine.Spec.Memory == nil || *vdMachine.Spec.Memory == vdMachine.Status.Hardware.Memory

	if !cpuConfigured || !memoryConfigured {

		cpu := vdMachine.Status.Hardware.Cpu
		memory := vdMachine.Status.Hardware.Memory
		if vdMachine.Spec.Cpu != nil {
			cpu = *vdMachine.Spec.Cpu
		}
		if vdMachine.Spec.Memory != nil {
			memory = *vdMachine.Spec.Memory
		}

		logger.Info("Updating VM hardware", "cpu", cpu, "memory", memory)

		vdParameter := vmrest.VMParameter{
			Processors: &cpu,
			Memory:     &memory,
		}

		result, _, err := client.VMManagementAPI.UpdateVM(ctx, *vmId).VMParameter(vdParameter).Execute()
		if err != nil {
			r.logErrorResponse(err, logger)
			return ctrl.Result{}, fmt.Errorf("failed to update VM hardware: %v", err)
		}
		logger.Info("VM hardware updated", "result", result)
		hardware := infrav1.VDHardware{
			Cpu:    *result.Cpu.Processors,
			Memory: *result.Memory,
		}
		vdMachine.Status.Hardware = hardware
		return ctrl.Result{}, nil
	}

	if res, err := r.reconcileNetworkAdapters(ctx, client, vmId, vdMachine, logger); err != nil || !res.IsZero() {
		return res, err
	}

	if res, err := r.reconcileNetworkAddresses(ctx, vdMachine, logger); err != nil || !res.IsZero() {
		return res, err
	}
	if res, err := r.reconcileSharedFolders(ctx, client, vmId, vdMachine, logger); err != nil || !res.IsZero() {
		return res, err
	}

	if !vdMachine.Status.Initialization.BootstrapDataProvided {

		logger.Info("Configuring VM")

		bootstrapData, err := GetSecretData(ctx, r.Client, vdMachine.Namespace, *machine.Spec.Bootstrap.DataSecretName)
		if err != nil {
			return ctrl.Result{}, err
		}

		logger.Info("Bootstrap data", "data", bootstrapData)

		bootstrapData = strings.ReplaceAll(bootstrapData, "{ provider_id }", *vdMachine.Spec.ProviderID)
		encodedBootstrapData := base64.StdEncoding.EncodeToString([]byte(bootstrapData))

		var ethernets []Ethernet
		var ntpServers []string

		for _, vdNetworkEthernet := range vdMachine.Spec.Network.Ethernets {

			ipamAddress, err := r.findIpamAddress(ctx, vdMachine, &vdNetworkEthernet)
			if err != nil {
				return ctrl.Result{}, err
			}
			var addresses, nameservers []string
			var routes []Route
			if ipamAddress != nil && ipamAddress.Spec.Address != "" {
				addresses = append(addresses, fmt.Sprintf("%s/%d", ipamAddress.Spec.Address, ipamAddress.Spec.Prefix))
				if ipamAddress.Spec.Gateway != "" {
					gateway := ipamAddress.Spec.Gateway
					nameservers = append(nameservers, gateway)
					ntpServers = append(ntpServers, "time.google.com")
					routes = append(routes, Route{
						To:  "0.0.0.0/0",
						Via: gateway,
					})
				}
			}
			ethernets = append(ethernets, Ethernet{
				Name:        &vdNetworkEthernet.Name,
				Dhcp4:       vdNetworkEthernet.Dhcp4,
				Dhcp6:       vdNetworkEthernet.Dhcp6,
				Addresses:   addresses,
				Nameservers: nameservers,
				Routes:      routes,
			})
		}

		metadata := Metadata{
			InstanceId: vmId,
			Hostname:   &vdMachine.Name,
			Ethernets:  ethernets,
			NtpServers: ntpServers,
		}
		metadataTemplater, err := template.New("metadata").Parse(metadataTemplate)
		if err != nil {
			return ctrl.Result{}, err
		}
		buffer := &bytes.Buffer{}
		if err = metadataTemplater.Execute(buffer, metadata); err != nil {
			return ctrl.Result{}, fmt.Errorf("failed to render %s", err)
		}
		metadataString := buffer.String()

		encodedMetadata := base64.StdEncoding.EncodeToString([]byte(metadataString))
		logger.Info("metadata", "metadata", metadataString)

		params := map[string]string{
			"guestinfo.userdata":          encodedBootstrapData,
			"guestinfo.userdata.encoding": "base64",
			"guestinfo.metadata":          encodedMetadata,
			"guestinfo.metadata.encoding": "base64",
		}

		for name, value := range params {
			configParam := vmrest.ConfigVmParamsParameter{
				Name:  name,
				Value: value,
			}
			_, _, err := client.VMManagementApi.ConfigVMParams(ctx, configParam, *vmId, nil)
			if err != nil {
				return ctrl.Result{}, err
			}
		}

		vdMachine.Status.Initialization.BootstrapDataProvided = true
		logger.Info("VM configured with guestinfo parameters")
		return ctrl.Result{}, nil
	}

	if *vdMachine.Status.State == "poweredOff" {
		message := "Powering on"

		logger.Info(message)

		powerState, response, err := client.VMPowerManagementAPI.ChangePowerState(ctx, *vmId).Body(string(vmrest.VMPOWEROPERATION_ON)).Execute()
		if err != nil {
			if response.StatusCode == 404 {
				logger.Info("VM not found")
				vdMachine.Spec.ProviderID = nil
				return ctrl.Result{}, nil
			}
			r.logErrorResponse(err, logger)
			return ctrl.Result{}, fmt.Errorf("failed to power on VM: %v", err)
		}

		vdMachine.Status.State = &powerState.PowerState
		return ctrl.Result{}, nil
	}

	if len(vdMachine.Status.Addresses) == 0 {
		logger.Info("Getting IP address")

		ip, response, err := client.VMNetworkAdaptersManagementAPI.GetIPAddress(ctx, *vmId).Execute()
		if err != nil {
			if response.StatusCode == 500 {
				return ctrl.Result{RequeueAfter: 10 * time.Second}, nil
			}
			return ctrl.Result{}, err
		}

		logger.Info("VM got IP address", "ip", ip.Ip)
		vdMachine.Status.Addresses = []clusterv1.MachineAddress{
			{
				Type:    clusterv1.MachineInternalIP,
				Address: ip.Ip,
			},
		}

		// Set Ready to true.
		vdMachine.Status.Ready = true
		vdMachine.Status.Initialization.Provisioned = true
		logger.Info("VDMachine is ready")
		return ctrl.Result{}, nil
	}

	return ctrl.Result{RequeueAfter: 10 * time.Second}, nil
}

func (r *VDMachineReconciler) reconcileNetworkAdapters(
	ctx context.Context,
	client *vmrest.APIClient,
	vmId *string,
	vdMachine *infrav1.VDMachine,
	logger logr.Logger,
) (ctrl.Result, error) {

	hasNetwork := vdMachine.Spec.Network != nil
	hasAdapters := hasNetwork && vdMachine.Spec.Network.Adapters != nil

	if !hasAdapters && vdMachine.Status.NetworkAdapters != nil {
		return ctrl.Result{}, nil
	}

	if hasAdapters {
		containsAll := true
		for _, adapter := range vdMachine.Spec.Network.Adapters {
			if !contains(vdMachine.Status.NetworkAdapters, adapter) {
				containsAll = false
				break
			}
		}

		if containsAll {
			return ctrl.Result{}, nil
		}
	}

	logger.Info("reconcile network adapters")

	resultNetworkAdapters, _, err := client.VMNetworkAdaptersManagementAPI.GetAllNICDevices(ctx, *vmId).Execute()
	if err != nil {
		r.logErrorResponse(err, logger)
		return ctrl.Result{}, fmt.Errorf("failed to get VM network adapters: %v", err)
	}

	statusNetworkAdapters := []infrav1.VDNetworkAdapter{}
	for _, networkAdapter := range resultNetworkAdapters.Nics {
		statusNetworkAdapters = append(statusNetworkAdapters, infrav1.VDNetworkAdapter{
<<<<<<< HEAD
			Type:  &networkAdapter.Type_,
			Vmnet: &networkAdapter.Vmnet,
=======
			Index:      &networkAdapter.Index,
			Type:       &networkAdapter.Type,
			Vmnet:      &networkAdapter.Vmnet,
			MacAddress: &networkAdapter.MacAddress,
>>>>>>> 405629c7
		})
	}

	vdMachine.Status.NetworkAdapters = statusNetworkAdapters

	if !hasAdapters {
		return ctrl.Result{}, nil
	}

	for _, adapter := range vdMachine.Spec.Network.Adapters {
		if !contains(vdMachine.Status.NetworkAdapters, adapter) {
			nicParams := vmrest.NicDeviceParameter{
				Type_: *adapter.Type,
				Vmnet: *adapter.Vmnet,
			}
			nic, _, err := client.VMNetworkAdaptersManagementApi.CreateNICDevice(ctx, nicParams, *vmId, nil)
			if err != nil {
				r.logErrorResponse(err, logger)
				return ctrl.Result{}, fmt.Errorf("failed to create network adapter: %v", err)
			}

			configParams := vmrest.ConfigVmParamsParameter{
				Name:  fmt.Sprintf("ethernet%d.virtualDev", nic.Index-1),
				Value: "e1000e",
			}
			_, _, err = client.VMManagementApi.ConfigVMParams(ctx, configParams, *vmId, nil)
			if err != nil {
				r.logErrorResponse(err, logger)
				return ctrl.Result{}, fmt.Errorf("failed to create network adapter: %v", err)
			}
		}
	}

<<<<<<< HEAD
	logger.Info("successfully reconciled network adapters")

	return ctrl.Result{RequeueAfter: time.Millisecond}, nil
}

func (r *VDMachineReconciler) reconcileNetworkAddresses(
	ctx context.Context,
	vdMachine *infrav1.VDMachine,
	logger logr.Logger,
) (ctrl.Result, error) {
	if vdMachine.Spec.Network == nil || vdMachine.Spec.Network.Ethernets == nil || len(vdMachine.Spec.Network.Ethernets) == 0 {
		return ctrl.Result{}, nil
=======
	params := vmrest.NICDeviceParameter{
		Type:  *vdMachine.Spec.Network.Type,
		Vmnet: *vmNet,
	}
	networkAdapter, _, err := client.VMNetworkAdaptersManagementAPI.CreateNICDevice(ctx, *vmId).NICDeviceParameter(params).Execute()
	if err != nil {
		r.logErrorResponse(err, logger)
		return ctrl.Result{}, fmt.Errorf("failed to create network adapter: %v", err)
>>>>>>> 405629c7
	}
	for _, ethernet := range vdMachine.Spec.Network.Ethernets {
		if ethernet.IpamRef != nil {
			claimName := vdMachine.Name + "-" + ethernet.Name
			claim := &ipamv1.IPAddressClaim{}
			err := r.Client.Get(ctx, client.ObjectKey{
				Name: claimName, Namespace: vdMachine.Namespace,
			}, claim)

			if apierrors.IsNotFound(err) {
				claim = &ipamv1.IPAddressClaim{
					ObjectMeta: metav1.ObjectMeta{
						Name:      claimName,
						Namespace: vdMachine.Namespace,
						OwnerReferences: []metav1.OwnerReference{
							*metav1.NewControllerRef(vdMachine, infrav1.GroupVersion.WithKind("VDMachine")),
						},
					},
					Spec: ipamv1.IPAddressClaimSpec{
						PoolRef: *ethernet.IpamRef,
					},
				}
				logger.Info("creating ip claim", "claim", claim)
				err = r.Client.Create(ctx, claim)
				if err != nil {
					return ctrl.Result{}, err
				}
			}

<<<<<<< HEAD
			if err != nil && !apierrors.IsNotFound(err) {
				return ctrl.Result{}, fmt.Errorf("failed to get ipclaim %s", err)
			}
=======
	statusNetworkAdapters = append(statusNetworkAdapters, infrav1.VDNetworkAdapter{
		Index:      &networkAdapter.Index,
		Type:       &networkAdapter.Type,
		Vmnet:      &networkAdapter.Vmnet,
		MacAddress: &networkAdapter.MacAddress,
	})
>>>>>>> 405629c7

			address := &ipamv1.IPAddress{}
			err = r.Client.Get(ctx, client.ObjectKey{
				Name: claim.Name, Namespace: vdMachine.Namespace,
			}, address)
			if err != nil && !apierrors.IsNotFound(err) {
				return ctrl.Result{}, err
			}
			if address.Spec.Address == "" {
				logger.Info("waiting IP from IP Claim")
				return ctrl.Result{RequeueAfter: time.Second}, nil
			}
		}
	}
	return ctrl.Result{}, nil
}

func (r *VDMachineReconciler) findIpamAddress(
	ctx context.Context,
	vdMachine *infrav1.VDMachine,
	ethernet *infrav1.VDNetworkEthernet,
) (*ipamv1.IPAddress, error) {
	if vdMachine == nil || ethernet == nil {
		return nil, fmt.Errorf("failed to get ipam address")
	}
	claimName := vdMachine.Name + "-" + ethernet.Name
	address := &ipamv1.IPAddress{}
	err := r.Client.Get(ctx, client.ObjectKey{
		Name: claimName, Namespace: vdMachine.Namespace,
	}, address)
	if apierrors.IsNotFound(err) {
		return nil, nil
	} else if err != nil {
		return nil, err
	}
	return address, nil
}

func (r *VDMachineReconciler) reconcileSharedFolders(
	ctx context.Context,
	client *vmrest.APIClient,
	vmId *string,
	vdMachine *infrav1.VDMachine,
	logger logr.Logger,
) (ctrl.Result, error) {

	if sharedFoldersEqual(vdMachine.Spec.SharedFolders, vdMachine.Status.SharedFolders) {
		return ctrl.Result{}, nil
	}

	logger.Info("reconcile shared folders")

	resultSharedFolders, _, err := client.VMSharedFoldersManagementAPI.GetAllSharedFolders(ctx, *vmId).Execute()
	if err != nil {
		r.logErrorResponse(err, logger)
		return ctrl.Result{}, fmt.Errorf("failed to get VM shared folders: %v", err)
	}
	statusSharedFolders := []infrav1.VDSharedFolder{}
	for _, sharedFolder := range resultSharedFolders {
		statusSharedFolders = append(statusSharedFolders, infrav1.VDSharedFolder{
			FolderId: sharedFolder.FolderId,
			HostPath: sharedFolder.HostPath,
			Flags:    &sharedFolder.Flags,
		})
	}
	vdMachine.Status.SharedFolders = statusSharedFolders

	if sharedFoldersEqual(vdMachine.Spec.SharedFolders, vdMachine.Status.SharedFolders) {
		logger.Info("spec shared folders & status shared folders are equal")
		return ctrl.Result{}, nil
	}

	specMap := make(map[string]infrav1.VDSharedFolder)
	for _, sf := range vdMachine.Spec.SharedFolders {
		specMap[sf.FolderId] = sf
	}

	statusMap := make(map[string]infrav1.VDSharedFolder)
	for _, sf := range vdMachine.Status.SharedFolders {
		statusMap[sf.FolderId] = sf
	}

	for id := range statusMap {
		if _, exists := specMap[id]; !exists {
			logger.Info("Deleting stale shared folder", "FolderId", id)
			_, err := client.VMSharedFoldersManagementAPI.DeleteSharedFolder(ctx, *vmId, id).Execute()
			if err != nil {
				r.logErrorResponse(err, logger)
				return ctrl.Result{}, fmt.Errorf("failed to delete stale shared folder %q: %v", id, err)
			}
		}
	}

	for _, sf := range vdMachine.Spec.SharedFolders {
		flags := int32(4)
		if sf.Flags != nil {
			flags = *sf.Flags
		}

		params := vmrest.SharedFolder{
			FolderId: sf.FolderId,
			HostPath: sf.HostPath,
			Flags:    flags,
		}

		logger.Info("Creating/updating shared folder", "FolderId", sf.FolderId, "HostPath", sf.HostPath)
		_, _, err := client.VMSharedFoldersManagementAPI.CreateSharedFolder(ctx, *vmId).SharedFolder(params).Execute()
		if err != nil {
			r.logErrorResponse(err, logger)
			return ctrl.Result{}, fmt.Errorf("failed to create shared folder %q: %v", sf.FolderId, err)
		}
	}

	logger.Info("shared folders successfully configured")

	return ctrl.Result{RequeueAfter: time.Millisecond}, nil
}

func contains(adapters []infrav1.VDNetworkAdapter, adapter infrav1.VDNetworkAdapter) bool {
	return slices.ContainsFunc(adapters, func(a infrav1.VDNetworkAdapter) bool {
		return *a.Type == *adapter.Type && *a.Vmnet == *adapter.Vmnet
	})
}

func sharedFoldersEqual(spec []infrav1.VDSharedFolder, status []infrav1.VDSharedFolder) bool {
	specMap := make(map[string]infrav1.VDSharedFolder)
	for _, sf := range spec {
		specMap[sf.FolderId] = sf
	}

	statusMap := make(map[string]infrav1.VDSharedFolder)
	for _, sf := range status {
		statusMap[sf.FolderId] = sf
	}

	if len(specMap) != len(statusMap) {
		return false
	}

	for id, specFolder := range specMap {
		statusFolder, ok := statusMap[id]
		if !ok {
			return false
		}

		if specFolder.HostPath != statusFolder.HostPath {
			return false
		}
	}
	return true
}

func (r *VDMachineReconciler) logErrorResponse(err error, logger logr.Logger) {
	if swaggerErr, ok := err.(vmrest.GenericOpenAPIError); ok {
		logger.Info("Response error", "errorModel", swaggerErr.Model())
	}

}

func (r *VDMachineReconciler) reconcileDelete(ctx context.Context, vdMachine *infrav1.VDMachine) (_ ctrl.Result, rerr error) { // nolint:unparam
	logger := log.FromContext(ctx)

	vmId := vdMachine.Spec.VmID
	if vmId == nil {
		logger.Info("VM is already deleted")
		controllerutil.RemoveFinalizer(vdMachine, infrav1.MachineFinalizer)
		return ctrl.Result{}, nil
	}

	client, ctx := NewVDClient(ctx)

	if *vdMachine.Status.State != "poweredOff" {
		logger.Info("Power of VM")
		_, response, err := client.VMPowerManagementAPI.ChangePowerState(ctx, *vmId).Body(string(vmrest.VMPOWEROPERATION_OFF)).Execute()
		if err != nil {
			if response.StatusCode == 404 {
				logger.Info("VM already deleted")
				controllerutil.RemoveFinalizer(vdMachine, infrav1.MachineFinalizer)

			}
			return ctrl.Result{}, err
		}

		powerState, response, err := client.VMPowerManagementAPI.GetPowerState(ctx, *vmId).Execute()
		if err != nil {
			if response.StatusCode == 404 {
				logger.Info("VM already deleted")
				controllerutil.RemoveFinalizer(vdMachine, infrav1.MachineFinalizer)
			}
			return ctrl.Result{}, err
		}
		logger.Info("Power state", "state", powerState)
		vdMachine.Status.State = &powerState.PowerState
		return ctrl.Result{}, nil
	}

	logger.Info("Delete VM")
	_, err := client.VMManagementAPI.DeleteVM(ctx, *vmId).Execute()

	if err != nil {
		return ctrl.Result{}, err
	}
	logger.Info("VM deleted")
	controllerutil.RemoveFinalizer(vdMachine, infrav1.MachineFinalizer)
	return ctrl.Result{}, nil
}

func GetSecretData(ctx context.Context, c client.Client, namespace, name string) (string, error) {
	secret := &corev1.Secret{}
	if err := c.Get(ctx, client.ObjectKey{Namespace: namespace, Name: name}, secret); err != nil {
		return "", err
	}

	data, ok := secret.Data["value"]
	if !ok {
		return "", errors.New("secret does not contain value")
	}

	return string(data), nil
}

// SetupWithManager sets up the controller with the Manager.
func (r *VDMachineReconciler) SetupWithManager(mgr ctrl.Manager) error {
	return ctrl.NewControllerManagedBy(mgr).
		For(&infrav1.VDMachine{}).
		Watches(
			&clusterv1.Machine{},
			handler.EnqueueRequestsFromMapFunc(util.MachineToInfrastructureMapFunc(infrav1.GroupVersion.WithKind("VDMachine"))),
		).
		Named("vdmachine").
		Complete(r)
}<|MERGE_RESOLUTION|>--- conflicted
+++ resolved
@@ -224,54 +224,6 @@
 		return ctrl.Result{}, nil
 	}
 
-<<<<<<< HEAD
-=======
-	if !vdMachine.Status.Initialization.BootstrapDataProvided {
-
-		logger.Info("Configuring VM")
-
-		bootstrapData, err := GetSecretData(ctx, r.Client, vdMachine.Namespace, *machine.Spec.Bootstrap.DataSecretName)
-		if err != nil {
-			return ctrl.Result{}, err
-		}
-
-		logger.Info("Bootstrap data", "data", bootstrapData)
-
-		bootstrapData = strings.ReplaceAll(bootstrapData, "{ provider_id }", *vdMachine.Spec.ProviderID)
-
-		// Set guestinfo parameters using a map
-		encodedBootstrapData := base64.StdEncoding.EncodeToString([]byte(bootstrapData))
-		networkConfig := ""
-		if vdMachine.Spec.NetworkConfig != nil {
-			networkConfig = *vdMachine.Spec.NetworkConfig
-		}
-		metadata := fmt.Sprintf("instance-id: %s\nlocal-hostname: %s\n%s", *vmId, vdMachine.Name, networkConfig)
-		encodedMetadata := base64.StdEncoding.EncodeToString([]byte(metadata))
-
-		params := map[string]string{
-			"guestinfo.userdata":          encodedBootstrapData,
-			"guestinfo.userdata.encoding": "base64",
-			"guestinfo.metadata":          encodedMetadata,
-			"guestinfo.metadata.encoding": "base64",
-		}
-
-		for name, value := range params {
-			configParam := vmrest.ConfigVMParamsParameter{
-				Name:  &name,
-				Value: &value,
-			}
-			_, _, err := client.VMManagementAPI.ConfigVMParams(ctx, *vmId).ConfigVMParamsParameter(configParam).Execute()
-			if err != nil {
-				return ctrl.Result{}, err
-			}
-		}
-
-		vdMachine.Status.Initialization.BootstrapDataProvided = true
-		logger.Info("VM configured with guestinfo parameters")
-		return ctrl.Result{}, nil
-	}
-
->>>>>>> 405629c7
 	cpuConfigured := vdMachine.Spec.Cpu == nil || *vdMachine.Spec.Cpu == vdMachine.Status.Hardware.Cpu
 	memoryConfigured := vdMachine.Spec.Memory == nil || *vdMachine.Spec.Memory == vdMachine.Status.Hardware.Memory
 
@@ -392,11 +344,11 @@
 		}
 
 		for name, value := range params {
-			configParam := vmrest.ConfigVmParamsParameter{
-				Name:  name,
-				Value: value,
-			}
-			_, _, err := client.VMManagementApi.ConfigVMParams(ctx, configParam, *vmId, nil)
+			configParam := vmrest.ConfigVMParamsParameter{
+				Name:  &name,
+				Value: &value,
+			}
+			_, _, err := client.VMManagementAPI.ConfigVMParams(ctx, *vmId).ConfigVMParamsParameter(configParam).Execute()
 			if err != nil {
 				return ctrl.Result{}, err
 			}
@@ -496,15 +448,8 @@
 	statusNetworkAdapters := []infrav1.VDNetworkAdapter{}
 	for _, networkAdapter := range resultNetworkAdapters.Nics {
 		statusNetworkAdapters = append(statusNetworkAdapters, infrav1.VDNetworkAdapter{
-<<<<<<< HEAD
-			Type:  &networkAdapter.Type_,
+			Type:  &networkAdapter.Type,
 			Vmnet: &networkAdapter.Vmnet,
-=======
-			Index:      &networkAdapter.Index,
-			Type:       &networkAdapter.Type,
-			Vmnet:      &networkAdapter.Vmnet,
-			MacAddress: &networkAdapter.MacAddress,
->>>>>>> 405629c7
 		})
 	}
 
@@ -516,21 +461,23 @@
 
 	for _, adapter := range vdMachine.Spec.Network.Adapters {
 		if !contains(vdMachine.Status.NetworkAdapters, adapter) {
-			nicParams := vmrest.NicDeviceParameter{
-				Type_: *adapter.Type,
+			nicParams := vmrest.NICDeviceParameter{
+				Type: *adapter.Type,
 				Vmnet: *adapter.Vmnet,
 			}
-			nic, _, err := client.VMNetworkAdaptersManagementApi.CreateNICDevice(ctx, nicParams, *vmId, nil)
+			nic, _, err := client.VMNetworkAdaptersManagementAPI.CreateNICDevice(ctx, *vmId).NICDeviceParameter(nicParams).Execute()
 			if err != nil {
 				r.logErrorResponse(err, logger)
 				return ctrl.Result{}, fmt.Errorf("failed to create network adapter: %v", err)
 			}
 
-			configParams := vmrest.ConfigVmParamsParameter{
-				Name:  fmt.Sprintf("ethernet%d.virtualDev", nic.Index-1),
-				Value: "e1000e",
-			}
-			_, _, err = client.VMManagementApi.ConfigVMParams(ctx, configParams, *vmId, nil)
+			name := fmt.Sprintf("ethernet%d.virtualDev", nic.Index-1)
+			value := "e1000e"
+			configParams := vmrest.ConfigVMParamsParameter{
+				Name:  &name,
+				Value: &value,
+			}
+			_, _, err = client.VMManagementAPI.ConfigVMParams(ctx, *vmId).ConfigVMParamsParameter(configParams).Execute()
 			if err != nil {
 				r.logErrorResponse(err, logger)
 				return ctrl.Result{}, fmt.Errorf("failed to create network adapter: %v", err)
@@ -538,7 +485,6 @@
 		}
 	}
 
-<<<<<<< HEAD
 	logger.Info("successfully reconciled network adapters")
 
 	return ctrl.Result{RequeueAfter: time.Millisecond}, nil
@@ -551,16 +497,6 @@
 ) (ctrl.Result, error) {
 	if vdMachine.Spec.Network == nil || vdMachine.Spec.Network.Ethernets == nil || len(vdMachine.Spec.Network.Ethernets) == 0 {
 		return ctrl.Result{}, nil
-=======
-	params := vmrest.NICDeviceParameter{
-		Type:  *vdMachine.Spec.Network.Type,
-		Vmnet: *vmNet,
-	}
-	networkAdapter, _, err := client.VMNetworkAdaptersManagementAPI.CreateNICDevice(ctx, *vmId).NICDeviceParameter(params).Execute()
-	if err != nil {
-		r.logErrorResponse(err, logger)
-		return ctrl.Result{}, fmt.Errorf("failed to create network adapter: %v", err)
->>>>>>> 405629c7
 	}
 	for _, ethernet := range vdMachine.Spec.Network.Ethernets {
 		if ethernet.IpamRef != nil {
@@ -590,18 +526,9 @@
 				}
 			}
 
-<<<<<<< HEAD
 			if err != nil && !apierrors.IsNotFound(err) {
 				return ctrl.Result{}, fmt.Errorf("failed to get ipclaim %s", err)
 			}
-=======
-	statusNetworkAdapters = append(statusNetworkAdapters, infrav1.VDNetworkAdapter{
-		Index:      &networkAdapter.Index,
-		Type:       &networkAdapter.Type,
-		Vmnet:      &networkAdapter.Vmnet,
-		MacAddress: &networkAdapter.MacAddress,
-	})
->>>>>>> 405629c7
 
 			address := &ipamv1.IPAddress{}
 			err = r.Client.Get(ctx, client.ObjectKey{
